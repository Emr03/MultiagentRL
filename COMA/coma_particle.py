"""
Train agents for particle environment using COMA
"""
from coma import COMA
import marl_env
import torch
import time
import numpy as np
import matplotlib.pyplot as plt

def gather_rollouts(coma, eps):
    """
    gathers rollouts under the current policy
    :param coma: instance of COMA model
    :param eps:
    :return:
    """
    # Step 1: generate batch_size rollouts
    for i in range(coma.batch_size):

        # initialize action to noop
        joint_action = torch.zeros((coma.n_agents, coma.action_size))
        joint_action[:, 0] = 1
        coma.env.reset()

        for t in range(coma.seq_len):

            # get observations, by executing current joint action
            obs_n, reward_n, done_n, info_n = coma.env.step(joint_action)

            # they all get the same reward, save the reward
            coma.reward_seq_pl[i, t] = reward_n[0]

            # save the joint action for training
            coma.joint_action_pl[i, t, :] = joint_action.flatten()

            # for each agent, save observation, compute next action
            for n in range(coma.n_agents):
                # one-hot agent index
                agent_idx = np.zeros(coma.n_agents)
                agent_idx[n] = 1

                # use the observation to construct global state
                # the global state consists of positions + velocity of agents, first 4 elements from obs
                coma.global_state_pl[i, t, n * 4:4 * n + 4] = torch.from_numpy(obs_n[n][0:4])

                # get distribution over actions, concatenate observation and prev action
                obs_action = np.concatenate((obs_n[n][0:coma.obs_size], joint_action[n, :], agent_idx))
                actor_input = torch.from_numpy(obs_action).view(1, 1, -1).type(torch.FloatTensor)

                # save the actor input for training
                coma.actor_input_pl[n][i, t, :] = actor_input

                pi = coma.actor.forward(actor_input, eps)

                # sample action from pi, convert to one-hot vector
                action_idx = (torch.multinomial(pi[0, 0, :], num_samples=1)).numpy()
                action = torch.zeros(coma.action_size)
                action[action_idx] = 1
                joint_action[n, :] = action

            # get the absolute landmark positions for the global state
            coma.global_state_pl[i, t, coma.n_agents * 4:] = torch.from_numpy(np.array(
                [landmark.state.p_pos for landmark in coma.env.world.landmarks]).flatten())

    # concatenate the joint action, global state, set network inputs to torch tensors
    coma.joint_action_state_pl = torch.cat((coma.joint_action_pl, coma.global_state_pl), dim=-1)

    coma.joint_action_state_pl.requires_grad_(True)
    # print the reward at the last timestep
    # print('reward', np.mean(np.sum(coma.reward_seq_pl, axis=1)))
    return np.mean(coma.reward_seq_pl)

def visualize(coma):

    joint_action = torch.zeros((coma.n_agents, coma.action_size))
    joint_action[:, 0] = 1
    coma.env.reset()

    for t in range(60):
        coma.env.render(mode="not human")
        #time.sleep(0.25)
        # get observations
        obs_n, reward_n, done_n, info_n = env.step(joint_action)

        # reset the joint action, one-hot representation
        joint_action = np.zeros((coma.n_agents, coma.action_size))

        # for each agent, save observation, compute next action
        for n in range(coma.n_agents):
            # one-hot agent index
            agent_idx = np.zeros(coma.n_agents)
            agent_idx[n] = 1

            # get distribution over actions
            obs_action = np.concatenate((obs_n[n][0:coma.obs_size], joint_action[n, :], agent_idx))
            actor_input = torch.from_numpy(obs_action).view(1, 1, -1).type(torch.FloatTensor)

            pi = coma.actor.forward(actor_input, eps=0)

            # sample action from pi, convert to one-hot vector
            action_idx = (torch.multinomial(pi[0, 0, :], num_samples=1)).numpy()
            action = np.zeros(coma.action_size)
            action[action_idx] = 1
            joint_action[n, :] = action

if __name__ == "__main__":

    env = marl_env.make_env('simple_spread', n_agents=1)

    n_agents = 3
    n_landmarks = 3

<<<<<<< HEAD
    coma = COMA(env=env, batch_size=30, seq_len=200, discount=0.99, n_agents=1, action_size=5, obs_size=6,
=======
    coma = COMA(env=env, batch_size=50, seq_len=20, discount=0.9, n_agents=1, action_size=5, obs_size=6,
>>>>>>> 060984e9
                     state_size=6, h_size=128)

    rewards = []
    actor_loss = []
    critic_loss = []
    # visualize(coma)
    try:
<<<<<<< HEAD
        # pretrain critic
        for e in range(200):
            gather_rollouts(coma, eps=max(0.5, 0.01))
            if e % 10 == 0:
                print('e', e)
                coma.update_target()

            cl = coma.fit_critic(lam=0.5)
            print(cl)
=======
        for e in range(10000):
>>>>>>> 060984e9

        for e in range(2000):
            "Training Actor-Critic"

            if e % 10 == 0:
                print('e', e)
                coma.update_target()
                visualize(coma)

            r = gather_rollouts(coma, eps=max(0.5 - e*0.0005, 0.001))

<<<<<<< HEAD
            cl = coma.fit_critic(lam=0.8)
            al = coma.fit_actor(eps=max(0.5 - e*0.0005, 0.01))
=======
            cl = coma.fit_critic(lam=0.5)
            al = coma.fit_actor(eps=max(0.5 - e*0.0005, 0.001))
>>>>>>> 060984e9

            print("reward: {0:5.2f}, actor loss: {1:5.2f}, critic loss: {2:5.2f}".format(r, al, cl))
            rewards.append(r)
            actor_loss.append(al)
            critic_loss.append(cl)
    except KeyboardInterrupt:
        pass
    finally:
        plt.plot(rewards, 'b')
        plt.plot(actor_loss, 'g')
        plt.plot(critic_loss, 'r')
        plt.show()
        visualize(coma)




<|MERGE_RESOLUTION|>--- conflicted
+++ resolved
@@ -1,6 +1,7 @@
 """
 Train agents for particle environment using COMA
 """
+from comet_ml import Experiment
 from coma import COMA
 import marl_env
 import torch
@@ -16,14 +17,14 @@
     :return:
     """
     # Step 1: generate batch_size rollouts
-    for i in range(coma.batch_size):
+    for i in range(coma.params['batch_size']):
 
         # initialize action to noop
         joint_action = torch.zeros((coma.n_agents, coma.action_size))
         joint_action[:, 0] = 1
         coma.env.reset()
 
-        for t in range(coma.seq_len):
+        for t in range(coma.params['seq_len']):
 
             # get observations, by executing current joint action
             obs_n, reward_n, done_n, info_n = coma.env.step(joint_action)
@@ -69,7 +70,7 @@
     coma.joint_action_state_pl.requires_grad_(True)
     # print the reward at the last timestep
     # print('reward', np.mean(np.sum(coma.reward_seq_pl, axis=1)))
-    return np.mean(coma.reward_seq_pl)
+    coma.metrics['mean_reward'] = np.mean(np.sum(coma.reward_seq_pl, axis=1))
 
 def visualize(coma):
 
@@ -77,9 +78,9 @@
     joint_action[:, 0] = 1
     coma.env.reset()
 
-    for t in range(60):
-        coma.env.render(mode="not human")
-        #time.sleep(0.25)
+    for t in range(coma.params['seq_len']):
+        coma.env.render()
+        time.sleep(0.25)
         # get observations
         obs_n, reward_n, done_n, info_n = env.step(joint_action)
 
@@ -106,68 +107,46 @@
 
 if __name__ == "__main__":
 
-    env = marl_env.make_env('simple_spread', n_agents=1)
+    env = marl_env.make_env('simple_spread')
 
     n_agents = 3
     n_landmarks = 3
 
-<<<<<<< HEAD
-    coma = COMA(env=env, batch_size=30, seq_len=200, discount=0.99, n_agents=1, action_size=5, obs_size=6,
-=======
-    coma = COMA(env=env, batch_size=50, seq_len=20, discount=0.9, n_agents=1, action_size=5, obs_size=6,
->>>>>>> 060984e9
-                     state_size=6, h_size=128)
+    coma = COMA(env=env, batch_size=50, seq_len=20, discount=0.9, n_agents=2, action_size=5, obs_size=9,
+                     state_size=12, h_size=128)
 
-    rewards = []
-    actor_loss = []
-    critic_loss = []
+    experiment = Experiment(api_key='1jl4lQOnJsVdZR6oekS6WO5FI', project_name="COMA", \
+                                auto_param_logging=False, auto_metric_logging=False,
+                                log_graph=False, log_env_details=False, parse_args=False,
+                                auto_output_logging=False)
+    experiment.log_multiple_params(coma.params)
+    #
+
     # visualize(coma)
     try:
-<<<<<<< HEAD
-        # pretrain critic
-        for e in range(200):
-            gather_rollouts(coma, eps=max(0.5, 0.01))
-            if e % 10 == 0:
+        for e in range(400):
+            if e % 20 == 0:
                 print('e', e)
                 coma.update_target()
 
-            cl = coma.fit_critic(lam=0.5)
-            print(cl)
-=======
-        for e in range(10000):
->>>>>>> 060984e9
 
-        for e in range(2000):
-            "Training Actor-Critic"
+            gather_rollouts(coma, eps=max(0.5 - e*0.00005, 0.05))
 
-            if e % 10 == 0:
-                print('e', e)
-                coma.update_target()
-                visualize(coma)
+            coma.fit_critic(lam=0.5)
+            coma.fit_actor(eps=max(0.5 - e*0.00005, 0.05))
 
-            r = gather_rollouts(coma, eps=max(0.5 - e*0.0005, 0.001))
+            print("reward: {0:5.2f}, actor loss: {1:5.2f}, critic loss: {2:5.2f}".format(
+                coma.metrics['mean_reward'],
+                coma.metrics['mean_actor_loss'],
+                coma.metrics['mean_critic_loss']))
 
-<<<<<<< HEAD
-            cl = coma.fit_critic(lam=0.8)
-            al = coma.fit_actor(eps=max(0.5 - e*0.0005, 0.01))
-=======
-            cl = coma.fit_critic(lam=0.5)
-            al = coma.fit_actor(eps=max(0.5 - e*0.0005, 0.001))
->>>>>>> 060984e9
-
-            print("reward: {0:5.2f}, actor loss: {1:5.2f}, critic loss: {2:5.2f}".format(r, al, cl))
-            rewards.append(r)
-            actor_loss.append(al)
-            critic_loss.append(cl)
+            experiment.set_step(e)
+            experiment.log_multiple_metrics(coma.metrics)
     except KeyboardInterrupt:
         pass
-    finally:
-        plt.plot(rewards, 'b')
-        plt.plot(actor_loss, 'g')
-        plt.plot(critic_loss, 'r')
-        plt.show()
-        visualize(coma)
-
-
-
-
+    # finally:
+    #     plt.plot(coma.metrics['mean_reward'], 'b')
+    #     plt.plot(coma.metrics['mean_actor_loss'], 'g')
+    #     plt.plot(coma.metrics['mean_critic_loss'], 'r')
+    #     plt.show()
+#     visualize(coma)